/*
 * Copyright (C) 2017 The "MysteriumNetwork/node" Authors.
 *
 * This program is free software: you can redistribute it and/or modify
 * it under the terms of the GNU General Public License as published by
 * the Free Software Foundation, either version 3 of the License, or
 * (at your option) any later version.
 *
 * This program is distributed in the hope that it will be useful,
 * but WITHOUT ANY WARRANTY; without even the implied warranty of
 * MERCHANTABILITY or FITNESS FOR A PARTICULAR PURPOSE.  See the
 * GNU General Public License for more details.
 *
 * You should have received a copy of the GNU General Public License
 * along with this program.  If not, see <http://www.gnu.org/licenses/>.
 */

package discovery

import (
	"fmt"
	"net/url"
	"strings"

	"github.com/mysteriumnetwork/node/communication/nats"
	"github.com/mysteriumnetwork/node/identity"
	dto_discovery "github.com/mysteriumnetwork/node/service_discovery/dto"
	nats_lib "github.com/nats-io/go-nats"
)

// NewAddress creates NATS address to known host or cluster of hosts
func NewAddress(topic string, addresses ...string) *AddressNATS {
	return &AddressNATS{
		servers: addresses,
		topic:   topic,
	}
}

<<<<<<< HEAD
// NewAddressGenerate generates NATS address for current node
func NewAddressGenerate(brokerIP string, myID identity.Identity, serviceType string) *AddressNATS {
	address := fmt.Sprintf("nats://%s:%d", brokerIP, BrokerPort)
	topic := fmt.Sprintf("%v.%v", myID.Address, serviceType)
	return NewAddress(topic, address)
=======
// NewAddressFromHostAndID generates NATS address for current node
func NewAddressFromHostAndID(uri string, myID identity.Identity) (*AddressNATS, error) {
	// Add scheme first otherwise url.Parse() fails.
	var rawurl string
	if strings.HasPrefix(uri, "nats:") {
		rawurl = uri
	} else {
		rawurl = fmt.Sprintf("nats://%s", uri)
	}

	url, err := url.Parse(rawurl)
	if err != nil {
		return nil, err
	}

	if url.Port() == "" {
		url.Host = fmt.Sprintf("%s:%d", url.Host, BrokerPort)
	}

	return NewAddress(myID.Address, url.String()), nil
>>>>>>> 29bf251d
}

// NewAddressForContact extracts NATS address from given contact structure
func NewAddressForContact(contact dto_discovery.Contact) (*AddressNATS, error) {
	if contact.Type != TypeContactNATSV1 {
		return nil, fmt.Errorf("invalid contact type: %s", contact.Type)
	}

	contactNats, ok := contact.Definition.(ContactNATSV1)
	if !ok {
		return nil, fmt.Errorf("invalid contact definition: %#v", contact.Definition)
	}

	return &AddressNATS{
		servers: contactNats.BrokerAddresses,
		topic:   contactNats.Topic,
	}, nil
}

// NewAddressWithConnection constructs NATS address to already active NATS connection
func NewAddressWithConnection(connection nats.Connection, topic string) *AddressNATS {
	return &AddressNATS{
		topic:      topic,
		connection: connection,
	}
}

// AddressNATS structure defines details how NATS connection can be established
type AddressNATS struct {
	servers []string
	topic   string

	connection nats.Connection
}

// Connect establishes connection to broker
func (address *AddressNATS) Connect() (err error) {
	options := nats_lib.GetDefaultOptions()
	options.Servers = address.servers
	options.MaxReconnect = BrokerMaxReconnect
	options.ReconnectWait = BrokerReconnectWait
	options.Timeout = BrokerTimeout

	address.connection, err = options.Connect()
	if err != nil {
		address.connection = nil
	}

	return
}

// Disconnect stops currently established connection
func (address *AddressNATS) Disconnect() {
	if address.connection != nil {
		address.connection.Close()
	}
}

// GetConnection returns currently established connection
func (address *AddressNATS) GetConnection() nats.Connection {
	return address.connection
}

// GetTopic returns topic.
// Address points to this topic in established connection.
func (address *AddressNATS) GetTopic() string {
	return address.topic
}

// GetContact serializes current address to Contact structure.
func (address *AddressNATS) GetContact() dto_discovery.Contact {
	return dto_discovery.Contact{
		Type: TypeContactNATSV1,
		Definition: ContactNATSV1{
			Topic:           address.topic,
			BrokerAddresses: address.servers,
		},
	}
}<|MERGE_RESOLUTION|>--- conflicted
+++ resolved
@@ -36,15 +36,8 @@
 	}
 }
 
-<<<<<<< HEAD
-// NewAddressGenerate generates NATS address for current node
-func NewAddressGenerate(brokerIP string, myID identity.Identity, serviceType string) *AddressNATS {
-	address := fmt.Sprintf("nats://%s:%d", brokerIP, BrokerPort)
-	topic := fmt.Sprintf("%v.%v", myID.Address, serviceType)
-	return NewAddress(topic, address)
-=======
 // NewAddressFromHostAndID generates NATS address for current node
-func NewAddressFromHostAndID(uri string, myID identity.Identity) (*AddressNATS, error) {
+func NewAddressFromHostAndID(uri string, myID identity.Identity, serviceType string) (*AddressNATS, error) {
 	// Add scheme first otherwise url.Parse() fails.
 	var rawurl string
 	if strings.HasPrefix(uri, "nats:") {
@@ -62,8 +55,8 @@
 		url.Host = fmt.Sprintf("%s:%d", url.Host, BrokerPort)
 	}
 
-	return NewAddress(myID.Address, url.String()), nil
->>>>>>> 29bf251d
+	topic := fmt.Sprintf("%v.%v", myID.Address, serviceType)
+	return NewAddress(topic, url.String()), nil
 }
 
 // NewAddressForContact extracts NATS address from given contact structure
