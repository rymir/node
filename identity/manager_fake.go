package identity

type idmFake struct{}

func NewIdentityManagerFake() *idmFake {
	return &idmFake{}
}

<<<<<<< HEAD
func (idmFake *idmFake) Register(id dto.Identity) error {
	return nil
}

func (fakeIdm *idmFake) CreateNewIdentity(_ string) (dto.Identity, error) {
	id := dto.Identity("0x000000000000000000000000000000000000bEEF")
=======
func (fakeIdm *idmFake) CreateNewIdentity(_ string) (Identity, error) {
	id := FromAddress("0x000000000000000000000000000000000000bEEF")
>>>>>>> 99c53196
	return id, nil
}
func (fakeIdm *idmFake) GetIdentities() []Identity {
	accountList := []Identity{
		FromAddress("0x000000000000000000000000000000000000bEEF"),
		FromAddress("0x000000000000000000000000000000000000bEEF"),
	}

	return accountList
}
func (fakeIdm *idmFake) GetIdentity(string) (Identity, error) {
	id := FromAddress("0x000000000000000000000000000000000000000A")
	return id, nil
}
func (fakeIdm *idmFake) HasIdentity(string) bool {
	return true
}<|MERGE_RESOLUTION|>--- conflicted
+++ resolved
@@ -6,19 +6,11 @@
 	return &idmFake{}
 }
 
-<<<<<<< HEAD
-func (idmFake *idmFake) Register(id dto.Identity) error {
-	return nil
+func (fakeIdm *idmFake) CreateNewIdentity(_ string) (Identity, error) {
+	id := FromAddress("0x000000000000000000000000000000000000bEEF")
+	return id, nil
 }
 
-func (fakeIdm *idmFake) CreateNewIdentity(_ string) (dto.Identity, error) {
-	id := dto.Identity("0x000000000000000000000000000000000000bEEF")
-=======
-func (fakeIdm *idmFake) CreateNewIdentity(_ string) (Identity, error) {
-	id := FromAddress("0x000000000000000000000000000000000000bEEF")
->>>>>>> 99c53196
-	return id, nil
-}
 func (fakeIdm *idmFake) GetIdentities() []Identity {
 	accountList := []Identity{
 		FromAddress("0x000000000000000000000000000000000000bEEF"),
@@ -27,10 +19,12 @@
 
 	return accountList
 }
+
 func (fakeIdm *idmFake) GetIdentity(string) (Identity, error) {
 	id := FromAddress("0x000000000000000000000000000000000000000A")
 	return id, nil
 }
+
 func (fakeIdm *idmFake) HasIdentity(string) bool {
 	return true
 }