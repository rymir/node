--- conflicted
+++ resolved
@@ -116,29 +116,17 @@
 
 		mapPort := func() func() {
 			return mapping.GetPortMappingFunc(
-<<<<<<< HEAD
-				location.PubIP,
-				location.OutIP,
-				transportOptions.OpenvpnProtocol,
-				transportOptions.OpenvpnPort,
+				locationInfo.PubIP,
+				locationInfo.OutIP,
+				transportOptions.Protocol,
+				transportOptions.Port,
 				"Myst node OpenVPN port mapping",
 				di.EventBus)
 		}
 
-		proposal := openvpn_discovery.NewServiceProposalWithLocation(currentLocation, transportOptions.OpenvpnProtocol)
+		proposal := openvpn_discovery.NewServiceProposalWithLocation(currentLocation, transportOptions.Protocol)
 		natService := nat.NewService()
-		return openvpn_service.NewManager(nodeOptions, transportOptions, location, di.ServiceSessionStorage, natService, di.NATPinger, mapPort, di.LastSessionShutdown, di.NATTracker), proposal, nil
-=======
-				locationInfo.PubIP,
-				locationInfo.OutIP,
-				transportOptions.Protocol,
-				transportOptions.Port,
-				"Myst node OpenVPN port mapping")
-		}
-
-		proposal := openvpn_discovery.NewServiceProposalWithLocation(currentLocation, transportOptions.Protocol)
-		return openvpn_service.NewManager(nodeOptions, transportOptions, locationInfo, di.ServiceSessionStorage, di.NATService, mapPort), proposal, nil
->>>>>>> cbd3f62e
+		return openvpn_service.NewManager(nodeOptions, transportOptions, locationInfo, di.ServiceSessionStorage, natService, di.NATPinger, mapPort, di.LastSessionShutdown, di.NATTracker), proposal, nil
 	}
 	di.ServiceRegistry.Register(service_openvpn.ServiceType, createService)
 }
@@ -179,7 +167,6 @@
 		), nil
 	}
 	newDialogHandler := func(proposal market.ServiceProposal, configProvider session.ConfigNegotiator) communication.DialogHandler {
-<<<<<<< HEAD
 		sessionManagerFactory := newSessionManagerFactory(
 			proposal, di.ServiceSessionStorage,
 			di.PromiseStorage,
@@ -187,11 +174,7 @@
 			di.NATPinger.PingTargetChan,
 			di.LastSessionShutdown,
 			di.NATTracker)
-		return session.NewDialogHandler(sessionManagerFactory, configProvider.ProvideConfig, di.PromiseStorage)
-=======
-		sessionManagerFactory := newSessionManagerFactory(proposal, di.ServiceSessionStorage, di.PromiseStorage, nodeOptions)
 		return session.NewDialogHandler(sessionManagerFactory, configProvider.ProvideConfig, di.PromiseStorage, identity.FromAddress(proposal.ProviderID))
->>>>>>> cbd3f62e
 	}
 	newDiscovery := func() service.Discovery {
 		return registry.NewService(di.IdentityRegistry, di.IdentityRegistration, di.MysteriumAPI, di.SignerFactory)
